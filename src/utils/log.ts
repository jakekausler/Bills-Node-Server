import fs from 'fs';
import cliProgress from 'cli-progress';

const LOG_FILE = '/storage/programs/billsV2/log.txt';

/**
 * Logs a message to a file with optional reset flag
 * 
 * @param message - The message to log to the file
 * @param reset - If true, overwrites the file; if false, appends to the file
 */
export function logToFile(message: string, reset: boolean = false) {
  const logFile = fs.createWriteStream(LOG_FILE, { flags: reset ? 'w' : 'a' });
  logFile.write(message + '\n');
  logFile.end();
}

const functionTimings: Record<string, number> = {};

function _getIndent() {
  return '|  '.repeat(Object.keys(functionTimings).length);
}

<<<<<<< HEAD
/**
 * Starts timing for a function (currently disabled)
 * 
 * TODO: Needs to handle recursive calls
 * @param _fn - Function or function name to start timing for
 */
export function startTiming(_fn: (() => void) | string) {
  // const name = fn instanceof Function ? fn.name : fn;
=======
// TODO: Needs to handle recursive calls
export function startTiming(_fn: Function | string) {
  // const name = _fn instanceof Function ? _fn.name : _fn;
>>>>>>> 44b0650c
  // functionTimings[name] = Date.now();
  // console.log(`=== ${_getIndent()}|  ${name} started`);
}

<<<<<<< HEAD
/**
 * Ends timing for a function (currently disabled)
 * 
 * @param _fn - Function or function name to end timing for
 */
export function endTiming(_fn: (() => void) | string) {
  // const name = fn instanceof Function ? fn.name : fn;
=======
export function endTiming(_fn: Function | string) {
  // const name = _fn instanceof Function ? _fn.name : _fn;
>>>>>>> 44b0650c
  // const startTime = functionTimings[name];
  // const endTime = Date.now();
  // console.log(`=== ${_getIndent()}|  ${name} took ${Math.round(endTime - startTime) / 1000}s`);
  // delete functionTimings[name];
}

const SHOW_PROGRESS_BAR = true;
let progressBar: cliProgress.SingleBar;

/**
 * Initializes a progress bar for tracking simulation progress
 * 
 * @param nDays - Total number of days to process
 * @param nSimulation - Current simulation number (0-indexed, -1 for single simulation)
 * @param nSimulations - Total number of simulations (-1 for single simulation)
 */
export function initProgressBar(nDays: number, nSimulation: number = -1, nSimulations: number = -1) {
  if (!SHOW_PROGRESS_BAR) {
    return;
  }
  progressBar = new cliProgress.SingleBar({
    format: `Progress |{bar}| {percentage}% | ${nSimulation > 0 ? nSimulation + 1 : 1} / ${
      nSimulations > 0 ? nSimulations : 1
    }`,
    barCompleteChar: '\u2588',
    barIncompleteChar: '\u2591',
  });
  progressBar.start(nDays, 0);
}

/**
 * Increments the progress bar by one step
 */
export function incrementProgressBar() {
  if (!SHOW_PROGRESS_BAR) {
    return;
  }
  progressBar.increment();
}

/**
 * Stops and cleans up the progress bar
 */
export function stopProgressBar() {
  if (!SHOW_PROGRESS_BAR) {
    return;
  }
  progressBar.stop();
}

// export function logProgressDate(
//   startDate: Date,
//   currDate: Date,
//   endDate: Date,
//   simulationNumber: number,
//   maxSimulations: number,
// ) {
//   // const progress = ((currDate.getTime() - startDate.getTime()) / (endDate.getTime() - startDate.getTime())) * 100;
//   // console.log(
//   //   `=== ${getIndent()}|  ${formatDate(currDate)} ${progress.toFixed(2)}%${
//   //     simulationNumber !== -1 ? ` ${simulationNumber}` : ''
//   //   }${maxSimulations !== -1 ? ` / ${maxSimulations}` : ''}`,
//   // );
// }<|MERGE_RESOLUTION|>--- conflicted
+++ resolved
@@ -5,7 +5,7 @@
 
 /**
  * Logs a message to a file with optional reset flag
- * 
+ *
  * @param message - The message to log to the file
  * @param reset - If true, overwrites the file; if false, appends to the file
  */
@@ -21,36 +21,25 @@
   return '|  '.repeat(Object.keys(functionTimings).length);
 }
 
-<<<<<<< HEAD
 /**
  * Starts timing for a function (currently disabled)
- * 
+ *
  * TODO: Needs to handle recursive calls
  * @param _fn - Function or function name to start timing for
  */
-export function startTiming(_fn: (() => void) | string) {
-  // const name = fn instanceof Function ? fn.name : fn;
-=======
-// TODO: Needs to handle recursive calls
 export function startTiming(_fn: Function | string) {
   // const name = _fn instanceof Function ? _fn.name : _fn;
->>>>>>> 44b0650c
   // functionTimings[name] = Date.now();
   // console.log(`=== ${_getIndent()}|  ${name} started`);
 }
 
-<<<<<<< HEAD
 /**
  * Ends timing for a function (currently disabled)
- * 
+ *
  * @param _fn - Function or function name to end timing for
  */
-export function endTiming(_fn: (() => void) | string) {
-  // const name = fn instanceof Function ? fn.name : fn;
-=======
 export function endTiming(_fn: Function | string) {
   // const name = _fn instanceof Function ? _fn.name : _fn;
->>>>>>> 44b0650c
   // const startTime = functionTimings[name];
   // const endTime = Date.now();
   // console.log(`=== ${_getIndent()}|  ${name} took ${Math.round(endTime - startTime) / 1000}s`);
@@ -62,7 +51,7 @@
 
 /**
  * Initializes a progress bar for tracking simulation progress
- * 
+ *
  * @param nDays - Total number of days to process
  * @param nSimulation - Current simulation number (0-indexed, -1 for single simulation)
  * @param nSimulations - Total number of simulations (-1 for single simulation)
