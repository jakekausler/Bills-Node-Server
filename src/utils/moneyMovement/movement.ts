--- conflicted
+++ resolved
@@ -17,13 +17,9 @@
   }
   accountsAndTransfers.accounts.forEach((account) => {
     account.consolidatedActivity.forEach((activity) => {
-<<<<<<< HEAD
-      if (activity.date.getUTCFullYear() in movement) {
-        movement[activity.date.getUTCFullYear()][account.name] += activity.amount as number;
-=======
       if (activity.date.getFullYear() in movement) {
-        movement[activity.date.getFullYear()][account.name] += typeof activity.amount === 'number' ? activity.amount : 0;
->>>>>>> 44b0650c
+        movement[activity.date.getFullYear()][account.name] +=
+          typeof activity.amount === 'number' ? activity.amount : 0;
       }
     });
   });
@@ -57,12 +53,8 @@
  */
 export function getMoneyMovementChartData(movement: Movement): MovementChartData {
   const labels = Object.keys(movement).map((year) => year.toString());
-<<<<<<< HEAD
-  const datasets = Object.keys(movement[parseInt(Object.keys(movement)[0])]).map((accountName) => {
-=======
   const firstYear = Object.keys(movement)[0];
   const datasets = Object.keys(movement[Number(firstYear)]).map((accountName) => {
->>>>>>> 44b0650c
     return {
       label: accountName,
       data: Object.keys(movement).map((year) => movement[Number(year)][accountName]),
