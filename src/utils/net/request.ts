import { Request } from 'express';
import dayjs from 'dayjs';
import utc from 'dayjs/plugin/utc';
import { DefaultData, PartialDefaultData, Options, RequestData } from './types';
import { loadData } from '../io/accountsAndTransfers';
import { loadPensionsAndSocialSecurity } from '../io/retirement';

dayjs.extend(utc);

/**
 * Extracts simulation name from request query parameters
 * @param request - Express request object
 * @param defaultSimulation - Default simulation to use if none specified
 * @returns Simulation name from query or default
 */
function getSimulation(request: Request, defaultSimulation: string): string {
  return (request.query.simulation as string) || defaultSimulation;
}

/**
 * Extracts and parses start date from request query parameters
 * @param request - Express request object
 * @param defaultStartDate - Default start date to use if none specified
 * @returns Parsed start date from query or default
 */
function getStartDate(request: Request, defaultStartDate: Date): Date {
  return dayjs.utc((request.query.startDate as string) || defaultStartDate).toDate();
}

/**
 * Extracts and parses end date from request query parameters
 * @param request - Express request object
 * @param defaultEndDate - Default end date to use if none specified
 * @returns Parsed end date from query or default
 */
function getEndDate(request: Request, defaultEndDate: Date): Date {
  return dayjs.utc((request.query.endDate as string) || defaultEndDate).toDate();
}

/**
 * Extracts selected accounts from request query parameters
 * @param request - Express request object
 * @param defaultSelectedAccounts - Default accounts to use if none specified
 * @returns Array of selected account IDs from comma-separated query string or default
 */
function getSelectedAccounts(request: Request, defaultSelectedAccounts: string[]): string[] {
  if (!request.query.selectedAccounts) {
    return defaultSelectedAccounts;
  }
  return (request.query.selectedAccounts as string).split(',');
}

/**
 * Extracts selected simulations from request query parameters
 * @param request - Express request object
 * @param defaultSelectedSimulations - Default simulations to use if none specified
 * @returns Array of selected simulation names from comma-separated query string or default
 */
export function getSelectedSimulations(request: Request, defaultSelectedSimulations: string[]): string[] {
  if (!request.query.selectedSimulations) {
    return defaultSelectedSimulations;
  }
  return (request.query.selectedSimulations as string).split(',');
}

/**
 * Extracts transfer flag from request query parameters
 * @param request - Express request object
 * @param defaultIsTransfer - Default transfer flag to use if none specified
 * @returns Boolean indicating if this is a transfer operation
 */
function getIsTransfer(request: Request, defaultIsTransfer: boolean): boolean {
  if (!request.query.isTransfer) {
    return defaultIsTransfer;
  }
  return (request.query.isTransfer as string).toLowerCase() === 'true';
}

/**
 * Extracts activity flag from request query parameters
 * @param request - Express request object
 * @param defaultAsActivity - Default activity flag to use if none specified
 * @returns Boolean indicating if this should be treated as an activity
 */
function getAsActivity(request: Request, defaultAsActivity: boolean): boolean {
  if (!request.query.asActivity) {
    return defaultAsActivity;
  }
  return (request.query.asActivity as string).toLowerCase() === 'true';
}

/**
 * Extracts skip flag from request query parameters
 * @param request - Express request object
 * @param defaultSkip - Default skip flag to use if none specified
 * @returns Boolean indicating if processing should be skipped
 */
function getSkip(request: Request, defaultSkip: boolean): boolean {
  if (!request.query.skip) {
    return defaultSkip;
  }
  return (request.query.skip as string).toLowerCase() === 'true';
}

/**
 * Extracts path array from request query parameters
 * @param request - Express request object
 * @param defaultPath - Default path to use if none specified
 * @returns Array of path segments from dot-separated query string or default
 */
function getPath(request: Request, defaultPath: string[]): string[] {
  if (!request.query.path) {
    return defaultPath;
  }
  return (request.query.path as string).split('.');
}

/**
 * Comprehensive request data parser that extracts and validates all query parameters and request body
 * @param request - Express request object containing query parameters and body
 * @param defaults - Default values for all extractable parameters
 * @param options - Processing options for data loading and caching
 * @returns Complete request data object with parsed parameters, loaded financial data, and metadata
 */
export async function getData<T>(
  request: Request,
<<<<<<< HEAD
  partialDefaults: PartialDefaultData = {},
  options: Options = {
    updateCache: false,
  },
): Promise<RequestData<T>> {
  const defaults: DefaultData = {
=======
  defaults: Partial<DefaultData> = {},
  options: Options = {
    updateCache: false,
  },
): RequestData<T> {
  const fullDefaults: DefaultData = {
>>>>>>> 44b0650c
    defaultSimulation: 'Default',
    defaultStartDate: new Date(),
    defaultEndDate: dayjs.utc().add(6, 'month').toDate(),
    defaultSelectedAccounts: [],
    defaultSelectedSimulations: [],
    defaultIsTransfer: false,
    defaultAsActivity: false,
    defaultSkip: false,
    defaultPath: [],
<<<<<<< HEAD
    ...partialDefaults,
  };
  const simulation = getSimulation(request, defaults.defaultSimulation);
  const startDate = getStartDate(request, defaults.defaultStartDate);
  const endDate = getEndDate(request, defaults.defaultEndDate);
  const selectedAccounts = getSelectedAccounts(request, defaults.defaultSelectedAccounts);
  const selectedSimulations = getSelectedSimulations(request, defaults.defaultSelectedSimulations);
  const isTransfer = getIsTransfer(request, defaults.defaultIsTransfer);
  const skip = getSkip(request, defaults.defaultSkip);
  const accountsAndTransfers = await loadData(
=======
    ...defaults,
  };
  const simulation = getSimulation(request, fullDefaults.defaultSimulation);
  const startDate = getStartDate(request, fullDefaults.defaultStartDate);
  const endDate = getEndDate(request, fullDefaults.defaultEndDate);
  const selectedAccounts = getSelectedAccounts(request, fullDefaults.defaultSelectedAccounts);
  const selectedSimulations = getSelectedSimulations(request, fullDefaults.defaultSelectedSimulations);
  const isTransfer = getIsTransfer(request, fullDefaults.defaultIsTransfer);
  const skip = getSkip(request, fullDefaults.defaultSkip);
  const accountsAndTransfers = loadData(
>>>>>>> 44b0650c
    options.overrideStartDateForCalculations || startDate,
    endDate,
    simulation,
  );
  const { socialSecurities, pensions } = loadPensionsAndSocialSecurity(simulation);
  const asActivity = getAsActivity(request, fullDefaults.defaultAsActivity);
  // Parse the value to JSON if possible
  let data = request.body;
  try {
    data = JSON.parse(data);
  } catch (_) {
    // Pass the raw value if it's not JSON
  }
  const path = getPath(request, fullDefaults.defaultPath);

  return {
    simulation,
    startDate,
    endDate,
    selectedAccounts,
    selectedSimulations,
    isTransfer,
    skip,
    accountsAndTransfers,
    asActivity,
    data,
    path,
    socialSecurities,
    pensions,
    options,
  };
}<|MERGE_RESOLUTION|>--- conflicted
+++ resolved
@@ -124,21 +124,12 @@
  */
 export async function getData<T>(
   request: Request,
-<<<<<<< HEAD
-  partialDefaults: PartialDefaultData = {},
+  defaults: Partial<DefaultData> = {},
   options: Options = {
     updateCache: false,
   },
 ): Promise<RequestData<T>> {
-  const defaults: DefaultData = {
-=======
-  defaults: Partial<DefaultData> = {},
-  options: Options = {
-    updateCache: false,
-  },
-): RequestData<T> {
   const fullDefaults: DefaultData = {
->>>>>>> 44b0650c
     defaultSimulation: 'Default',
     defaultStartDate: new Date(),
     defaultEndDate: dayjs.utc().add(6, 'month').toDate(),
@@ -148,18 +139,6 @@
     defaultAsActivity: false,
     defaultSkip: false,
     defaultPath: [],
-<<<<<<< HEAD
-    ...partialDefaults,
-  };
-  const simulation = getSimulation(request, defaults.defaultSimulation);
-  const startDate = getStartDate(request, defaults.defaultStartDate);
-  const endDate = getEndDate(request, defaults.defaultEndDate);
-  const selectedAccounts = getSelectedAccounts(request, defaults.defaultSelectedAccounts);
-  const selectedSimulations = getSelectedSimulations(request, defaults.defaultSelectedSimulations);
-  const isTransfer = getIsTransfer(request, defaults.defaultIsTransfer);
-  const skip = getSkip(request, defaults.defaultSkip);
-  const accountsAndTransfers = await loadData(
-=======
     ...defaults,
   };
   const simulation = getSimulation(request, fullDefaults.defaultSimulation);
@@ -169,8 +148,7 @@
   const selectedSimulations = getSelectedSimulations(request, fullDefaults.defaultSelectedSimulations);
   const isTransfer = getIsTransfer(request, fullDefaults.defaultIsTransfer);
   const skip = getSkip(request, fullDefaults.defaultSkip);
-  const accountsAndTransfers = loadData(
->>>>>>> 44b0650c
+  const accountsAndTransfers = await loadData(
     options.overrideStartDateForCalculations || startDate,
     endDate,
     simulation,
